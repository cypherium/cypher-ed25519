--- conflicted
+++ resolved
@@ -44,11 +44,7 @@
 var (
 	secp256k1N, _  = new(big.Int).SetString("fffffffffffffffffffffffffffffffebaaedce6af48a03bbfd25e8cd0364141", 16)
 	secp256k1halfN = new(big.Int).Div(secp256k1N, big.NewInt(2))
-<<<<<<< HEAD
-	hrp            = "crt"
-=======
 	hrp            = "cph"
->>>>>>> 38c4445b
 )
 
 var errInvalidPubkey = errors.New("invalid secp256k1 public key")
