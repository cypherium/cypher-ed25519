// Copyright 2015 The go-ethereum Authors
// Copyright 2017 The cypherBFT Authors
// This file is part of the cypherBFT library.
//
// The cypherBFT library is free software: you can redistribute it and/or modify
// it under the terms of the GNU Lesser General Public License as published by
// the Free Software Foundation, either version 3 of the License, or
// (at your option) any later version.
//
// The cypherBFT library is distributed in the hope that it will be useful,
// but WITHOUT ANY WARRANTY; without even the implied warranty of
// MERCHANTABILITY or FITNESS FOR A PARTICULAR PURPOSE. See the
// GNU Lesser General Public License for more details.
//
// You should have received a copy of the GNU Lesser General Public License
// along with the cypherBFT library. If not, see <http://www.gnu.org/licenses/>.

// Package cph implements the Cypherium protocol.
package cph

import (
	"errors"
	"fmt"
<<<<<<< HEAD
=======
	"math/big"
	"net"
	"runtime"
	"sync/atomic"
	"time"

>>>>>>> 38c4445b
	"github.com/cypherium/cypherBFT/accounts"
	"github.com/cypherium/cypherBFT/common"
	"github.com/cypherium/cypherBFT/common/hexutil"
	"github.com/cypherium/cypherBFT/core"
	"github.com/cypherium/cypherBFT/core/bloombits"
	"github.com/cypherium/cypherBFT/core/rawdb"
	"github.com/cypherium/cypherBFT/core/types"
	"github.com/cypherium/cypherBFT/core/vm"
	"github.com/cypherium/cypherBFT/cph/downloader"
	"github.com/cypherium/cypherBFT/cph/filters"
	"github.com/cypherium/cypherBFT/cph/gasprice"
	"github.com/cypherium/cypherBFT/cphdb"
	"github.com/cypherium/cypherBFT/event"
	"github.com/cypherium/cypherBFT/internal/cphapi"
	"github.com/cypherium/cypherBFT/log"
	"github.com/cypherium/cypherBFT/miner"
	"github.com/cypherium/cypherBFT/node"
	"github.com/cypherium/cypherBFT/p2p"
	"golang.org/x/crypto/ed25519"
<<<<<<< HEAD
	"math/big"
	"net"
	"runtime"
	"strconv"
	"sync/atomic"
	"time"
=======
>>>>>>> 38c4445b

	//"github.com/cypherium/cypherBFT/p2p/nat"
	"github.com/cypherium/cypherBFT/p2p/nat"
	"github.com/cypherium/cypherBFT/p2p/netutil"
	"github.com/cypherium/cypherBFT/params"
	"github.com/cypherium/cypherBFT/pow"
	"github.com/cypherium/cypherBFT/pow/cphash"
	"github.com/cypherium/cypherBFT/reconfig"
	"github.com/cypherium/cypherBFT/rlp"
	"github.com/cypherium/cypherBFT/rpc"
)

type LesServer interface {
	Start(srvr *p2p.Server)
	Stop()
	Protocols() []p2p.Protocol
	SetBloomBitsIndexer(bbIndexer *core.ChainIndexer)
}

// Cypherium implements the Cypherium full node service.
type Cypherium struct {
	config      *Config
	chainConfig *params.ChainConfig

	// Channel for shutting down the service
	shutdownChan chan bool // Channel for shutting down the Cypherium

	// Handlers
	txPool          *core.TxPool
	blockchain      *core.BlockChain
	keyBlockChain   *core.KeyBlockChain
	protocolManager *ProtocolManager
	lesServer       LesServer

	candidatePool *core.CandidatePool

	// DB interfaces
	chainDb cphdb.Database // Block chain database

	eventMux       *event.TypeMux
	engine         pow.Engine
	accountManager *accounts.Manager

	bloomRequests chan chan *bloombits.Retrieval // Channel receiving bloom data retrieval requests
	bloomIndexer  *core.ChainIndexer             // Bloom indexer operating during block imports

	APIBackend *CphAPIBackend

	miner    *miner.Miner
	reconfig *reconfig.Reconfig
	gasPrice *big.Int

	networkID     uint64
	netRPCService *cphapi.PublicNetAPI

	extIP net.IP

	scope   event.SubscriptionScope
	tpsFeed event.Feed
}

func (s *Cypherium) AddLesServer(ls LesServer) {
	s.lesServer = ls
	ls.SetBloomBitsIndexer(s.bloomIndexer)
}

// New creates a new Cypherium object (including the
// initialisation of the common Cypherium object)
func New(ctx *node.ServiceContext, config *Config) (*Cypherium, error) {
	if config.SyncMode == downloader.LightSync {
		return nil, errors.New("can't run cph.Cypherium in light sync mode, use les.LightCphereum")
	}
	if !config.SyncMode.IsValid() {
		return nil, fmt.Errorf("invalid sync mode %d", config.SyncMode)
	}
	chainDb, err := CreateDB(ctx, config, "chaindata")
	if err != nil {
		return nil, err
	}
	chainConfig, genesisHash, genesisErr := core.SetupGenesisKeyBlock(chainDb, config.GenesisKey)
	chainConfig.RnetPort = config.RnetPort
	chainConfig.EnabledTPS = config.TxPool.EnableTPS
	if _, ok := genesisErr.(*params.ConfigCompatError); genesisErr != nil && !ok {
		return nil, genesisErr
	}

	_, _, genesisErr = core.SetupGenesisBlock(chainDb, config.Genesis)
	if _, ok := genesisErr.(*params.ConfigCompatError); genesisErr != nil && !ok {
		return nil, genesisErr
	}
	log.Info("Initialised chain configuration", "config id", chainConfig.ChainID)
	var extIP net.IP
	extIP = net.ParseIP(config.ExternalIp).To4()
	if extIP == nil {
		extIP = net.ParseIP(config.LocalTestConfig.LocalTestIP).To4()
		if extIP == nil {
			extIP = net.ParseIP(nat.GetExternalIp())
		} else {
			extIP = net.ParseIP(config.LocalTestConfig.LocalTestIP)
		}
	}

	log.Info("extIP address", "IP", extIP.String())
	cph := &Cypherium{
		config:         config,
		chainDb:        chainDb,
		chainConfig:    chainConfig,
		eventMux:       ctx.EventMux,
		accountManager: ctx.AccountManager,
		engine:         CreateConsensusEngine(ctx, &config.Cphash, chainConfig, chainDb),
		shutdownChan:   make(chan bool),
		networkID:      config.NetworkId,
		gasPrice:       config.GasPrice,
		bloomRequests:  make(chan chan *bloombits.Retrieval),
		bloomIndexer:   NewBloomIndexer(chainDb, params.BloomBitsBlocks),
		extIP:          extIP,
	}

	log.Info("Initialising Cypherium protocol", "versions", ProtocolVersions, "network", config.NetworkId)

	if !config.SkipBcVersionCheck {
		bcVersion := rawdb.ReadDatabaseVersion(chainDb)
		if bcVersion != core.BlockChainVersion && bcVersion != 0 {
			return nil, fmt.Errorf("Blockchain DB version mismatch (%d / %d). Run cypher upgradedb.\n", bcVersion, core.BlockChainVersion)
		}
		rawdb.WriteDatabaseVersion(chainDb, core.BlockChainVersion)
	}
	var (
		vmConfig = vm.Config{EnablePreimageRecording: config.EnablePreimageRecording}
		//cacheConfig = &core.CacheConfig{Disabled: config.NoPruning, TrieNodeLimit: config.TrieCache, TrieTimeLimit: config.TrieTimeout}
		cacheConfig = &core.CacheConfig{Disabled: true, TrieNodeLimit: config.TrieCache, TrieTimeLimit: config.TrieTimeout}
	)
	cph.keyBlockChain, err = core.NewKeyBlockChain(cph, chainDb, cacheConfig, cph.chainConfig, cph.engine, cph.EventMux())
	if err != nil {
		return nil, err
	}
	cph.candidatePool = core.NewCandidatePool(cph, cph.EventMux(), chainDb)

	cph.blockchain, err = core.NewBlockChain(chainDb, cacheConfig, cph.chainConfig, vmConfig, cph.keyBlockChain)
	if err != nil {
		return nil, err
	}

	cph.blockchain.Mux = cph.EventMux()

	// Rewind the chain in case of an incompatible config upgrade.
	if compat, ok := genesisErr.(*params.ConfigCompatError); ok {
		log.Warn("Rewinding chain to upgrade configuration", "err", compat)
		cph.blockchain.SetHead(compat.RewindTo)
		rawdb.WriteChainConfig(chainDb, genesisHash, chainConfig)
	}

	if config.TxPool.Journal != "" {
		config.TxPool.Journal = ctx.ResolvePath(config.TxPool.Journal)
	}
	config.TxPool.PriceLimit = config.GasPrice.Uint64()
	cph.txPool = core.NewTxPool(config.TxPool, cph.chainConfig, cph.blockchain)
	cph.blockchain.TxPool = cph.txPool
	cph.reconfig = reconfig.NewReconfig(chainDb, cph, cph.chainConfig, cph.EventMux(), cph.engine, extIP)
	cph.miner = miner.New(cph, cph.chainConfig, cph.EventMux(), cph.engine, extIP)
<<<<<<< HEAD
	err = selfCheckConsensusPortIsOpened(cph.chainConfig.RnetPort)
	if err != nil {
		log.Error("New backend", "selfCheckConsensusPortIsOpened", err)
		return nil, err
	}
=======
>>>>>>> 38c4445b
	if cph.protocolManager, err = NewProtocolManager(cph.chainConfig, config.SyncMode, config.NetworkId, cph.eventMux, cph.txPool, cph.engine, cph.blockchain, cph.keyBlockChain, cph.reconfig, chainDb, cph.candidatePool); err != nil {
		return nil, err
	}
	cph.candidatePool.CheckMinerPort = cph.reconfig.CheckMinerPort
	cph.blockchain.AddNewMinedBlock = cph.protocolManager.AddNewMinedBlock
	// cph.miner.SetExtra(makeExtraData(config.ExtraData))
	cph.APIBackend = &CphAPIBackend{cph, nil}
	gpoParams := config.GPO
	if gpoParams.Default == nil {
		gpoParams.Default = config.GasPrice
	}
	cph.APIBackend.gpo = gasprice.NewOracle(cph.APIBackend, gpoParams)

	//go cph.LatestTPSMeter()

	return cph, nil
}
func selfCheckConsensusPortIsOpened(RnetPort string) error {
	protocol := "udp"
	port, _ := strconv.Atoi(RnetPort)
	err := netutil.VerifyConnectivity(protocol, net.ParseIP("127.0.0.1").String(), port)
	if err != nil {
		return fmt.Errorf("POW work is not to be permit;Due to your node haven't been opened  UDP consensus port.", port)
	}
	log.Info("selfCheckConsensusPortIsOpened", "UDP consensus port", port)
	return nil
}
func makeExtraData(extra []byte) []byte {
	if len(extra) == 0 {
		// create default extradata
		extra, _ = rlp.EncodeToBytes([]interface{}{
			uint(params.VersionMajor<<16 | params.VersionMinor<<8 | params.VersionPatch),
			"cypher",
			runtime.Version(),
			runtime.GOOS,
		})
	}
	if uint64(len(extra)) > params.MaximumExtraDataSize {
		log.Warn("Miner extra data exceed limit", "extra", hexutil.Bytes(extra), "limit", params.MaximumExtraDataSize)
		extra = nil
	}
	return extra
}

// CreateDB creates the chain database.
func CreateDB(ctx *node.ServiceContext, config *Config, name string) (cphdb.Database, error) {
	db, err := ctx.OpenDatabase(name, config.DatabaseCache, config.DatabaseHandles)
	if err != nil {
		return nil, err
	}
	if db, ok := db.(*cphdb.LDBDatabase); ok {
		db.Meter("cph/db/chaindata/")
	}
	return db, nil
}

// CreateConsensusEngine creates the required type of pow engine instance for an Cypherium service
func CreateConsensusEngine(ctx *node.ServiceContext, config *cphash.Config, chainConfig *params.ChainConfig, db cphdb.Database) pow.Engine {
	// If proof-of-authority is requested, set it up
	//if chainConfig.Clique != nil {
	//	return clique.New(chainConfig.Clique, db)
	//}
	// Otherwise assume proof-of-work
	log.Info("pow engine ", "mode", config.PowMode)
	switch config.PowMode {
	case cphash.ModeFake:
		log.Warn("Cphash used in fake mode")
		return cphash.NewFaker()
	case cphash.ModeTest:
		log.Warn("Cphash used in test mode")
		return cphash.NewTester()
	case cphash.ModeShared:
		log.Warn("Cphash used in shared mode")
		return cphash.NewShared()
	default:
		engine := cphash.New(cphash.Config{
			CacheDir:       ctx.ResolvePath(config.CacheDir),
			CachesInMem:    config.CachesInMem,
			CachesOnDisk:   config.CachesOnDisk,
			DatasetDir:     config.DatasetDir,
			DatasetsInMem:  config.DatasetsInMem,
			DatasetsOnDisk: config.DatasetsOnDisk,
		})
		engine.SetThreads(-1) // Disable CPU mining
		return engine
	}
}

// APIs return the collection of RPC services the cypherium package offers.
// NOTE, some of these services probably need to be moved to somewhere else.
func (s *Cypherium) APIs() []rpc.API {
	apis := cphapi.GetAPIs(s.APIBackend)

	// Append any APIs exposed explicitly by the pow engine
	apis = append(apis, s.engine.APIs(s.BlockChain())...)

	// Append all the local APIs and return
	return append(apis, []rpc.API{
		{
			Namespace: "cph",
			Version:   "1.0",
			Service:   NewPublicCphereumAPI(s),
			Public:    true,
		},
		//{
		//	Namespace: "cph",
		//	Version:   "1.0",
		//	Service:   NewPublicMinerAPI(s),
		//	Public:    true,
		//},
		{
			Namespace: "cph",
			Version:   "1.0",
			Service:   downloader.NewPublicDownloaderAPI(s.protocolManager.downloader, s.eventMux),
			Public:    true,
		}, {
			Namespace: "miner",
			Version:   "1.0",
			Service:   NewPrivateMinerAPI(s),
			Public:    false,
		}, {
			Namespace: "reconfig",
			Version:   "1.0",
			Service:   NewPrivateReconfigAPI(s),
			Public:    false,
		}, {
			Namespace: "cph",
			Version:   "1.0",
			Service:   filters.NewPublicFilterAPI(s.APIBackend, false),
			Public:    true,
		}, {
			Namespace: "admin",
			Version:   "1.0",
			Service:   NewPrivateAdminAPI(s),
		}, {
			Namespace: "debug",
			Version:   "1.0",
			Service:   NewPublicDebugAPI(s),
			Public:    true,
		}, {
			Namespace: "debug",
			Version:   "1.0",
			Service:   NewPrivateDebugAPI(s.chainConfig, s),
		}, {
			Namespace: "net",
			Version:   "1.0",
			Service:   s.netRPCService,
			Public:    true,
		},
	}...)
}

func (s *Cypherium) ResetWithGenesisBlock(gb *types.Block) {
	s.blockchain.ResetWithGenesisBlock(gb)
}

func (s *Cypherium) Coinbase() (eb common.Address, err error) {
	if s.miner.Mining() {
		return s.miner.GetCoinbase(), nil
	}
	if wallets := s.AccountManager().Wallets(); len(wallets) > 0 {
		if accounts := wallets[0].Accounts(); len(accounts) > 0 {
			coinbase := accounts[0].Address

			log.Info("Coinbase automatically configured", "address", coinbase)
			return coinbase, nil
		}
	}
	return common.Address{}, fmt.Errorf("Coinbase must be explicitly specified")
}

func (s *Cypherium) StartMining(local bool, eb common.Address, pubKey ed25519.PublicKey) error {

	if local {
		// If local (CPU) mining is started, we can disable the transaction rejection
		// mechanism introduced to speed sync times. CPU mining on mainnet is ludicrous
		// so none will ever hit this path, whereas marking sync done on CPU mining
		// will ensure that private networks work in single miner mode too.
		atomic.StoreUint32(&s.protocolManager.acceptTxs, 1)
	}
	go s.miner.Start(pubKey, eb)
	return nil
}

func (s *Cypherium) StopMining() {
	s.miner.Stop()
}

func (s *Cypherium) IsMining() bool                        { return s.miner.Mining() }
func (s *Cypherium) reconfigIsRunning() bool               { return s.reconfig.ReconfigIsRunning() }
func (s *Cypherium) Exceptions(blockNumber int64) []string { return s.reconfig.Exceptions(blockNumber) }
func (s *Cypherium) TakePartInNumberList(address common.Address, backCheckNumber rpc.BlockNumber) []string {
	return s.reconfig.TakePartInNumberList(address, int64(backCheckNumber))
}

func (s *Cypherium) Miner() *miner.Miner                { return s.miner }
func (s *Cypherium) Reconfig() *reconfig.Reconfig       { return s.reconfig }
func (s *Cypherium) AccountManager() *accounts.Manager  { return s.accountManager }
func (s *Cypherium) BlockChain() *core.BlockChain       { return s.blockchain }
func (s *Cypherium) KeyBlockChain() *core.KeyBlockChain { return s.keyBlockChain }
func (s *Cypherium) TxPool() *core.TxPool               { return s.txPool }
func (s *Cypherium) EventMux() *event.TypeMux           { return s.eventMux }
func (s *Cypherium) Engine() pow.Engine                 { return s.engine }
func (s *Cypherium) ChainDb() cphdb.Database            { return s.chainDb }
func (s *Cypherium) IsListening() bool                  { return true } // Always listening
func (s *Cypherium) EthVersion() int                    { return int(s.protocolManager.SubProtocols[0].Version) }
func (s *Cypherium) NetVersion() uint64                 { return s.networkID }
func (s *Cypherium) Downloader() *downloader.Downloader { return s.protocolManager.downloader }
func (s *Cypherium) CandidatePool() *core.CandidatePool { return s.candidatePool }
func (s *Cypherium) ExtIP() net.IP                      { return s.extIP }
func (s *Cypherium) PublicKey() ed25519.PublicKey {
	return s.miner.GetPubKey()
}

// Protocols implements node.Service, returning all the currently configured
// network protocols to start.
func (s *Cypherium) Protocols() []p2p.Protocol {
	if s.lesServer == nil {
		return s.protocolManager.SubProtocols
	}
	return append(s.protocolManager.SubProtocols, s.lesServer.Protocols()...)
}

func (s *Cypherium) LatestTPSMeter() {
	oldTxHeight := s.BlockChain().CurrentBlockN()
	for {
		time.Sleep(time.Second)

		select {
		case <-s.shutdownChan:
			return
		default:
		}

		currentTxHeight := s.BlockChain().CurrentBlockN()
		//log.Info("TPS Meter", "old", oldTxHeight, "current", currentTxHeight)
		txN := 0
		for old := oldTxHeight + 1; old <= currentTxHeight; old += 1 {
			txN += len(s.BlockChain().GetBlockByNumber(old).Transactions())
		}

		s.tpsFeed.Send(uint64(txN))

		oldTxHeight = currentTxHeight
	}
}

func (s *Cypherium) SubscribeLatestTPSEvent(ch chan<- uint64) event.Subscription {
	return s.scope.Track(s.tpsFeed.Subscribe(ch))
}

// Start implements node.Service, starting all internal goroutines needed by the
// Cypherium protocol implementation.
func (s *Cypherium) Start(srvr *p2p.Server) error {
	// Start the bloom bits servicing goroutines
	s.startBloomHandlers()

	// Start the RPC service
	s.netRPCService = cphapi.NewPublicNetAPI(srvr, s.NetVersion())

	// Figure out a max peers count based on the server limits
	maxPeers := srvr.MaxPeers
	if s.config.LightServ > 0 {
		if s.config.LightPeers >= srvr.MaxPeers {
			return fmt.Errorf("invalid peer config: light peer count (%d) >= total peer count (%d)", s.config.LightPeers, srvr.MaxPeers)
		}
		maxPeers -= s.config.LightPeers
	}
	// Start the networking layer and the light server if requested
	s.protocolManager.Start(maxPeers)
	if s.lesServer != nil {
		s.lesServer.Start(srvr)
	}
	return nil
}

// Stop implements node.Service, terminating all internal goroutines used by the
// Cypherium protocol.
func (s *Cypherium) Stop() error {
	s.bloomIndexer.Close()
	s.scope.Close()
	s.blockchain.Stop()
	s.keyBlockChain.Stop()
	s.protocolManager.Stop()
	if s.lesServer != nil {
		s.lesServer.Stop()
	}
	s.txPool.Stop()
	s.miner.Quit()
	s.reconfig.Stop()
	s.eventMux.Stop()

	s.chainDb.Close()
	close(s.shutdownChan)

	return nil
}<|MERGE_RESOLUTION|>--- conflicted
+++ resolved
@@ -21,15 +21,12 @@
 import (
 	"errors"
 	"fmt"
-<<<<<<< HEAD
-=======
 	"math/big"
 	"net"
 	"runtime"
 	"sync/atomic"
 	"time"
 
->>>>>>> 38c4445b
 	"github.com/cypherium/cypherBFT/accounts"
 	"github.com/cypherium/cypherBFT/common"
 	"github.com/cypherium/cypherBFT/common/hexutil"
@@ -49,19 +46,9 @@
 	"github.com/cypherium/cypherBFT/node"
 	"github.com/cypherium/cypherBFT/p2p"
 	"golang.org/x/crypto/ed25519"
-<<<<<<< HEAD
-	"math/big"
-	"net"
-	"runtime"
-	"strconv"
-	"sync/atomic"
-	"time"
-=======
->>>>>>> 38c4445b
 
 	//"github.com/cypherium/cypherBFT/p2p/nat"
 	"github.com/cypherium/cypherBFT/p2p/nat"
-	"github.com/cypherium/cypherBFT/p2p/netutil"
 	"github.com/cypherium/cypherBFT/params"
 	"github.com/cypherium/cypherBFT/pow"
 	"github.com/cypherium/cypherBFT/pow/cphash"
@@ -218,14 +205,6 @@
 	cph.blockchain.TxPool = cph.txPool
 	cph.reconfig = reconfig.NewReconfig(chainDb, cph, cph.chainConfig, cph.EventMux(), cph.engine, extIP)
 	cph.miner = miner.New(cph, cph.chainConfig, cph.EventMux(), cph.engine, extIP)
-<<<<<<< HEAD
-	err = selfCheckConsensusPortIsOpened(cph.chainConfig.RnetPort)
-	if err != nil {
-		log.Error("New backend", "selfCheckConsensusPortIsOpened", err)
-		return nil, err
-	}
-=======
->>>>>>> 38c4445b
 	if cph.protocolManager, err = NewProtocolManager(cph.chainConfig, config.SyncMode, config.NetworkId, cph.eventMux, cph.txPool, cph.engine, cph.blockchain, cph.keyBlockChain, cph.reconfig, chainDb, cph.candidatePool); err != nil {
 		return nil, err
 	}
@@ -243,16 +222,7 @@
 
 	return cph, nil
 }
-func selfCheckConsensusPortIsOpened(RnetPort string) error {
-	protocol := "udp"
-	port, _ := strconv.Atoi(RnetPort)
-	err := netutil.VerifyConnectivity(protocol, net.ParseIP("127.0.0.1").String(), port)
-	if err != nil {
-		return fmt.Errorf("POW work is not to be permit;Due to your node haven't been opened  UDP consensus port.", port)
-	}
-	log.Info("selfCheckConsensusPortIsOpened", "UDP consensus port", port)
-	return nil
-}
+
 func makeExtraData(extra []byte) []byte {
 	if len(extra) == 0 {
 		// create default extradata
