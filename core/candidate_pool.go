--- conflicted
+++ resolved
@@ -22,9 +22,7 @@
 	"github.com/cypherium/cypherBFT/cphdb"
 	"github.com/cypherium/cypherBFT/event"
 	"github.com/cypherium/cypherBFT/log"
-	"github.com/cypherium/cypherBFT/p2p/netutil"
 	"github.com/cypherium/cypherBFT/pow"
-	"net"
 )
 
 var (
@@ -273,16 +271,6 @@
 
 ///////////////////////////////////////////////
 type CandidatePool struct {
-<<<<<<< HEAD
-	candidates *candidateLookup
-	mu         sync.Mutex
-	feed       event.Feed
-	scope      event.SubscriptionScope
-	txFeed     event.Feed
-	backend    Backend
-	mux        *event.TypeMux
-	db         cphdb.Database
-=======
 	candidates     *candidateLookup
 	mu             sync.Mutex
 	feed           event.Feed
@@ -292,7 +280,6 @@
 	mux            *event.TypeMux
 	db             cphdb.Database
 	CheckMinerPort func(addr string, blockN uint64, keyblockN uint64)
->>>>>>> 38c4445b
 }
 
 // Backend wraps all methods required for candidate pool.
@@ -320,19 +307,11 @@
 		switch obj := ev.Data.(type) {
 		case RemoteCandidateEvent:
 			candidate := obj.Candidate
-<<<<<<< HEAD
-			log.Debug("loop RemoteCandidateEvent", "candidate.number", obj.Candidate.KeyCandidate.Number.Uint64(), "candidate.PubKey", obj.Candidate.PubKey, "IP", candidate.IP, "Port", candidate.Port)
-=======
 			log.Info("loop RemoteCandidateEvent", "candidate.number", obj.Candidate.KeyCandidate.Number.Uint64(), "candidate.PubKey", obj.Candidate.PubKey, "IP", candidate.IP, "Port", candidate.Port)
->>>>>>> 38c4445b
 			err := cp.AddRemote(candidate, false)
 			if err != nil {
 				log.Error("loop RemoteCandidateEvent", "err", ErrCandidatePowVerificationFail)
 			}
-<<<<<<< HEAD
-
-=======
->>>>>>> 38c4445b
 		}
 	}
 }
@@ -374,14 +353,6 @@
 				"pubkey", candidate.PubKey,
 				"hash", candidate.Hash(),
 			)
-<<<<<<< HEAD
-		*/
-		if local == false {
-
-			// if the candidate comes from network, we need to notify reconfig module which may start doing PBFT consensus
-			go cp.mux.Post(RemoteCandidateEvent{Candidate: candidate})
-
-=======
 			log.Debug("CheckMinerMsgAck broadcast")
 			// Broadcast to p2p network
 			go cp.feed.Send(candidate)
@@ -390,7 +361,6 @@
 				"candidate.number", candidate.KeyCandidate.Number.Uint64(),
 				"hash", candidate.Hash(),
 			)
->>>>>>> 38c4445b
 		}
 
 	}
@@ -449,11 +419,6 @@
 		return ErrCandidateVersionLow
 	}
 
-	err = netutil.VerifyConnectivity("udp", net.IP(candidate.IP).String(), candidate.Port)
-	if err != nil {
-		log.Warn("candidate pool verify candidate's ip", "err", err)
-		return err
-	}
 	return nil
 }
 
