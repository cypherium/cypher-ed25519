--- conflicted
+++ resolved
@@ -18,12 +18,13 @@
 
 import (
 	"fmt"
-	"github.com/cypherium/cypherBFT/params"
 	"strconv"
 	"strings"
 	"sync"
 	"sync/atomic"
 	"time"
+
+	"github.com/cypherium/cypherBFT/params"
 
 	"github.com/cypherium/cypherBFT/common"
 	"github.com/cypherium/cypherBFT/core"
@@ -804,8 +805,6 @@
 		exs = append(exs, cm[i].CoinBase)
 	}
 	return exs
-<<<<<<< HEAD
-=======
 }
 
 func (s *Service) TakePartInNumbers(address common.Address, backCheckNumber int64) []string {
@@ -834,5 +833,4 @@
 		}
 	}
 	return takePartInNumberList
->>>>>>> 99523c48
 }