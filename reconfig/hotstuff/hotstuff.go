--- conflicted
+++ resolved
@@ -863,17 +863,10 @@
 			}
 		}
 	}
-<<<<<<< HEAD
 
 	return exception
 }
 
-=======
-
-	return exception
-}
-
->>>>>>> 38c4445b
 func MaskToExceptionIndexs(bMask []byte, cmLen int) []int {
 	exception := make([]int, 0)
 loop:
@@ -1455,8 +1448,6 @@
 	return err
 }
 
-<<<<<<< HEAD
-=======
 func (hsm *HotstuffProtocolManager) handleTimerMsg(curN uint64) error {
 	for _, v := range hsm.views {
 		if v.number <= curN {
@@ -1487,7 +1478,6 @@
 	return nil
 }
 
->>>>>>> 38c4445b
 func (hsm *HotstuffProtocolManager) SignHash(data []byte) []byte {
 	sign := hsm.secretKey.SignHash(crypto.Keccak256(data)).Serialize()
 	log.Info("Signed hotstuff data!")
