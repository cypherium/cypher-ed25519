--- conflicted
+++ resolved
@@ -324,12 +324,6 @@
 }
 
 // VerifyConnectivity tries to connect to a remote host on a given
-<<<<<<< HEAD
-func VerifyConnectivity(protocol, host string, port int) error {
-	conn, err := net.DialTimeout(protocol, fmt.Sprintf("%s:%d", host, port), 10*time.Second)
-	if err != nil {
-		return err
-=======
 func VerifyConnectivity(protocol string, host net.IP, port int) error {
 	if protocol == "tcp" {
 		conn, err := net.DialTimeout(protocol, fmt.Sprintf("%s:%d", host.String(), port), 10*time.Second)
@@ -350,7 +344,6 @@
 		conn.Close()
 		return nil
 
->>>>>>> 38c4445b
 	}
 	return errors.New("wrong protocol type")
 }